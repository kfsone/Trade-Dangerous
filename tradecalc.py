--- conflicted
+++ resolved
@@ -84,9 +84,9 @@
 ######################################################################
 # Stuff that passes for classes (but isn't)
 
-class TradeLoad(namedtuple('TradeLoad', [
+class TradeLoad(namedtuple('TradeLoad', (
         'items', 'gainCr', 'costCr', 'units'
-        ])):
+        ))):
     """
     Describes the manifest of items to be exchanged in a
     trade.
@@ -120,7 +120,7 @@
         return self.gainCr / self.units if self.units else 0
 
 
-emptyLoad = TradeLoad([], 0, 0, 0)
+emptyLoad = TradeLoad((), 0, 0, 0)
 
 
 ######################################################################
@@ -169,21 +169,20 @@
 
     @property
     def gpt(self):
-        hops = self.hops
-        if hops:
-            return sum(hop.gpt for hop in hops) / len(hops)
+        if self.hops:
+            return sum(hop.gpt for hop in self.hops) / len(self.hops)
         return 0
-    
+
     def plus(self, dst, hop, jumps, score):
         """
         Returns a new route describing the sum of this route plus a new hop.
         """
         return Route(
-            self.route + [dst],
-            self.hops + [hop],
+            self.route + (dst,),
+            self.hops + (hop,),
             self.startCr,
             self.gainCr + hop[1],
-            self.jumps + [jumps],
+            self.jumps + (jumps,),
             self.score + score,
         )
 
@@ -211,22 +210,15 @@
         gainCr = 0
         route = self.route
 
-        hops = [
-            hop for hop in self.hops[0:len(self.hops)]
-        ]
+        hops = self.hops
 
         # TODO: Write as a comprehension, just can't wrap my head
         # around it this morning.
-        def genSubValues(key):
+        def genSubValues():
             for hop in hops:
                 for (tr, qty) in hop[0]:
-<<<<<<< HEAD
-                    yield key(tr)
-        longestNameLen = max(genSubValues(key=lambda tr: len(tr.name())))
-=======
                     yield len(tr.name())
         longestNameLen = max(genSubValues())
->>>>>>> b1a4e7c2
 
         text = self.str()
         if detail >= 1:
@@ -344,7 +336,7 @@
                 purchases=purchases
             )
             if jumpsFmt and self.jumps[i]:
-                jumps = ' -> '.join([jump.name() for jump in self.jumps[i]])
+                jumps = ' -> '.join(jump.name() for jump in self.jumps[i])
                 text += jumpsFmt.format(
                     jumps=jumps,
                     gain=hopGainCr,
@@ -381,12 +373,12 @@
         """
 
         credits, hops, jumps = self.startCr, self.hops, self.jumps
-        ttlGainCr = sum([hop[1] for hop in hops])
-        numJumps = sum([
+        ttlGainCr = sum(hop[1] for hop in hops)
+        numJumps = sum(
             len(hopJumps)-1
             for hopJumps in jumps
             if hopJumps     # don't include in-system hops
-        ])
+        )
         return (
             "Start CR: {start:10n}\n"
             "Hops    : {hops:10n}\n"
@@ -444,7 +436,7 @@
 
         avoidItemIDs = set(
             item.ID
-            for item in (tdenv.avoidItems or [])
+            for item in (tdenv.avoidItems or ())
         )
 
         if tdenv.maxAge:
@@ -538,7 +530,7 @@
 
             for qty in range(1, maxQty + 1):
                 loadGain, loadCost = itemGain * qty, itemCost * qty
-                load = TradeLoad([(item, qty)], loadGain, loadCost, qty)
+                load = TradeLoad(((item, qty),), loadGain, loadCost, qty)
                 subLoad = _fitCombos(
                     offset, cr - loadCost, cap - qty, level+1
                 )
@@ -649,9 +641,9 @@
             if not bestItem:
                 return emptyLoad
 
-            bestLoad = [(bestItem, bestQty)]
+            bestLoad = ((bestItem, bestQty),)
             if bestSub:
-                bestLoad.extend(bestSub.items)
+                bestLoad = bestLoad + bestSub.items
                 bestQty += bestSub.units
             return TradeLoad(bestLoad, bestGainCr, bestGainCr, bestQty)
 
@@ -717,7 +709,7 @@
 
         tdb = self.tdb
         tdenv = self.tdenv
-        avoidPlaces = getattr(tdenv, 'avoidPlaces', []) or []
+        avoidPlaces = getattr(tdenv, 'avoidPlaces', None) or ()
         assert not restrictTo or isinstance(restrictTo, set)
         maxJumpsPer = tdenv.maxJumpsPer
         maxLyPer = tdenv.maxLyPer
@@ -755,7 +747,7 @@
         # Are we doing direct routes?
         if tdenv.direct:
             if goalSystem and not restrictTo:
-                restrictTo = [ goalSystem ]
+                restrictTo = (goalSystem,)
                 restrictStations = set(goalSystem.stations)
             if avoidPlaces:
                 restrictStations = set(
@@ -770,7 +762,7 @@
                     stnSys = stn.system
                     yield Destination(
                         stnSys, stn,
-                        [srcSys, stnSys],
+                        (srcSys, stnSys),
                         srcDist(stnSys)
                     )
         else:
@@ -830,53 +822,63 @@
             elif loopInt:
                 uniquePath = route.route[-loopInt:-1]
 
-            for dest in station_iterator(srcStation):
+            stations = (
+                dest for dest in station_iterator(srcStation)
+                if dest.station != srcStation
+            )
+            if reqBlackMarket:
+                stations = (d for d in stations if d.station.blackMarket == 'Y')
+            if uniquePath:
+                stations = (d for d in stations if d.station not in uniquePath)
+            if restrictStations:
+                stations = (
+                    d for d in stations
+                    if d.station in restrictStations
+                )
+            if maxAge:
+                def age_check():
+                    for d in stations:
+                        age = d.station.dataAge
+                        if age and age <= maxAge:
+                            yield d
+                stations = iter(age_check())
+            if goalSystem:
+                def goal_check():
+                    unique = bool(tdenv.unique)
+                    for d in stations:
+                        if unique and d.system is srcSystem:
+                            continue
+                        if d.system is not goalSystem:
+                            # Ignore jumps longer than remaining distance
+                            # to the goal system.
+                            if d.distLy >= srcGoalDist:
+                                continue
+                        yield d
+                stations = iter(goal_check())
+
+            if tdenv.debug >= 1:
+                def annotate():
+                    for dest in stations:
+                        tdenv.DEBUG1(
+                            "destSys {}, destStn {}, jumps {}, distLy {}",
+                            dest.system.dbname,
+                            dest.station.dbname,
+                            "->".join(jump.str() for jump in dest.via),
+                            dest.distLy
+                        )
+                        yield dest
+                stations = iter(annotate())
+
+            for dest in stations:
                 dstStation = dest.station
-                if dstStation is srcStation:
-                    continue
-
-                if uniquePath and dstStation in uniquePath:
-                    continue
-
-                if reqBlackMarket and dstStation.blackMarket != 'Y':
-                    continue
 
                 connections += 1
-
-                if maxAge:
-                    stnDataAge = dstStation.dataAge
-                    if stnDataAge is None or stnDataAge > maxAge:
-                        continue
-
-                multiplier = 1.0
-                if restrictStations:
-                    if dstStation not in restrictStations:
-                        continue
-                if goalSystem:
-                    # Bias in favor of getting closer
-                    dstSys = dstStation.system
-                    if dstSys is srcSystem:
-                        if tdenv.unique:
-                            continue
-                    elif dstSys is not goalSystem:
-                        # Ignore jumps longer than remaining distance to goal.
-                        if dest.distLy >= srcGoalDist:
-                            continue
-
-                if tdenv.debug >= 1:
-                    tdenv.DEBUG1(
-                        "destSys {}, destStn {}, jumps {}, distLy {}",
-                        dstStation.system.dbname,
-                        dstStation.dbname,
-                        "->".join([jump.str() for jump in dest.via]),
-                        dest.distLy
-                    )
-
                 items = self.getTrades(srcStation, dstStation, srcSelling)
                 if not items:
                     continue
                 trade = fitFunction(items, startCr, capacity, maxUnits)
 
+                multiplier = 1.0
                 # Calculate total K-lightseconds supercruise time.
                 # This will amortize for the start/end stations
                 if goalSystem and dstSys is not goalSystem:
@@ -925,9 +927,9 @@
                         if bestLy <= dest.distLy:
                             continue
 
-                bestToDest[dstID] = [
+                bestToDest[dstID] = (
                     dstStation, route, trade, dest.via, dest.distLy, score
-                ]
+                )
 
         prog.clear()
 
