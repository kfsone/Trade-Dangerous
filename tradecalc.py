# Copyright (C) Oliver 'kfsone' Smith 2014 <oliver@kfs.org>:
#  You are free to use, redistribute, or even print and eat a copy of
#  this software so long as you include this copyright notice.
#  I guarantee there is at least one bug neither of us knew about.
#---------------------------------------------------------------------
# TradeDangerous :: Modules :: Profit Calculator

"""
TradeCalc provides a class for calculating trade loads, hops or
routes, along with some amount of state.

The intent was for it to carry a larger amount of state but
much of that got moved into TradeEnv, so right now TradeCalc
looks a little odd.

Significant Functions:

    TradeCalc.getBestTrade
        Figures out the best trade between two stations

    Tradecalc.getBestHops
        Finds the best "next hop"s given a set of routes.

Classes:

    TradeCalc
        Encapsulates the calculation functions and item-trades,

    Route
        Describes a sequence of trade hops.

    TradeLoad
        Describe a cargo load to be carried on a hop.
"""


######################################################################
# Imports

from __future__ import absolute_import, with_statement, print_function, division, unicode_literals
from collections import defaultdict

import locale
import math
import time

locale.setlocale(locale.LC_ALL, '')

######################################################################
# Stuff that passes for classes (but isn't)

<<<<<<< HEAD
from tradedb import System, Station, TradeDB
=======
from tradedb import System, Station, Trade
>>>>>>> 9c7bd601
from collections import namedtuple

class TradeLoad(namedtuple('TradeLoad', [
                'items', 'gainCr', 'costCr', 'units'
                ])):
    """
    Describes the manifest of items to be exchanged in a
    trade.

    Public attributes:
        items
            A list of (item,qty) tuples tracking the load.
        gainCr
            The predicted total gain in credits
        costCr
            How much this load was bought for
        units
            Total of all the qty values in the items list.
    """
    def __bool__(self):
        return self.units > 0

emptyLoad = TradeLoad([], 0, 0, 0)

######################################################################
# Classes

class Route(object):
    """
    Describes a series of hops where a TradeLoad is picked up at
    one station, the player travels via 0 or more hyperspace
    jumps and docks at a second station where they unload.
    E.g. 10 Algae + 5 Hydrogen at Station A, jump to System2,
    jump to System3, dock at Station B, sell everything, buy gold,
    jump to system4 and sell everything at Station X.
    """
    __slots__ = ('route', 'hops', 'startCr', 'gainCr', 'jumps', 'score')

    def __init__(self, stations, hops, startCr, gainCr, jumps, score):
        self.route = stations
        self.hops = hops
        self.startCr = startCr
        self.gainCr = gainCr
        self.jumps = jumps
        self.score = score


    def plus(self, dst, hop, jumps, score):
        """
            Returns a new route describing the sum of this route plus a new hop.
        """
        return Route(
                self.route + [dst],
                self.hops + [hop],
                self.startCr,
                self.gainCr + hop[1],
                self.jumps + [jumps],
                self.score + score,
        )


    def __lt__(self, rhs):
        if rhs.score < self.score: # reversed
            return True
        return rhs.score == self.score and len(rhs.jumps) < len(self.jumps)


    def __eq__(self, rhs):
        return self.score == rhs.score and len(self.jumps) == len(rhs.jumps)


    def str(self):
        return "%s -> %s" % (self.route[0].name(), self.route[-1].name())


    def detail(self, detail=0):
        """
            Return a string describing this route to a given level of detail.
        """

        credits = self.startCr
        gainCr = 0
        route = self.route

        hops = [
                hop for hop in self.hops[0:len(self.hops)]
            ]

        # TODO: Write as a comprehension, just can't wrap my head
        # around it this morning.
        def genSubValues(key):
            for hop in hops:
                for (tr, qty) in hop[0]:
                    yield key(tr)
        longestNameLen = max(genSubValues(key=lambda tr: len(tr.name())))

        text = self.str()
        if detail >= 1:
            text += " (score: {:f})".format(self.score)
        text += "\n"
        if detail > 1:
            if detail > 2:
                text += self.summary() + "\n"
            hopFmt = "  Load from {station}:\n{purchases}"
            hopStepFmt = ("     {qty:>4} x {item:<{longestName}}"
                            " {eacost:>10n}cr each, {ttlcost:>10n}cr total,  data from {age}\n")
            jumpsFmt = ("  Jump {jumps}\n")
            dockFmt = "  Unload at {station} => Gain {gain:n}cr ({tongain:n}cr/ton) => {credits:n}cr\n"
            footer = '  ' + '-' * 76 + "\n"
            endFmt = ("  Finish at {station} "
                        "gaining {gain:n}cr "
                        "=> est {credits:n}cr total\n")
        elif detail:
            hopFmt = "  Load from {station}:{purchases}\n"
            hopStepFmt = " {qty} x {item} (@{eacost}cr),"
            jumpsFmt = "  Jump {jumps}\n"
            footer = None
            dockFmt = "  Dock at {station}\n"
            endFmt = ("  Finish {station} "
                        "+ {gain:n}cr "
                        "=> {credits:n}cr\n")
        else:
            hopFmt = "  {station}:{purchases}\n"
            hopStepFmt = " {qty} x {item},"
            jumpsFmt = None
            footer = None
            dockFmt = None
            endFmt = "  {station} +{gain:n}cr"

        if detail > 1:
            def decorateStation(station):
                ls = station.lsFromStar
                bm = station.blackMarket
                pad = station.maxPadSize
                if not ls:
                    if bm == '?' and pad == '?':
                        return station.name() + ' (no details)'
                    return '{} ({}/bm, {}/pad)'.format(
                            station.name(),
                            TradeDB.marketStatesExt[bm],
                            TradeDB.padSizesExt[pad],
                    )
                return '{} ({}/star, {}/bm, {}/pad)'.format(
                        station.name(),
                        station.distFromStar(True),
                        TradeDB.marketStatesExt[bm],
                        TradeDB.padSizesExt[pad],
                )
        else:
            def decorateStation(station):
                return station.name()

        def makeAge(value):
            value = int(value / 3600)
            if value < 1:
                return "<1hr"
            if value == 1:
                return "1hr"
            if value < 48:
                return str(value) + "hrs"
            value = int(value / 24)
            if value < 90:
                return str(value) + "days"
            value = int(value / 31)
            return str(value) + "mths"


        for i, hop in enumerate(hops):
            hopGainCr, hopTonnes = hop[1], 0
            purchases = ""
            for (trade, qty) in sorted(hop[0],
                                        key=lambda tradeOpt:
                                            tradeOpt[1] * tradeOpt[0].gainCr,
                                        reverse=True):
                # Are they within 30 minutes of each other?
                if abs(trade.srcAge - trade.dstAge) <= (30*60):
                    age = max(trade.srcAge, trade.dstAge)
                    age = makeAge(age)
                else:
                    srcAge = makeAge(trade.srcAge)
                    dstAge = makeAge(trade.dstAge)
                    age = "{} and {}".format(srcAge, dstAge)
                purchases += hopStepFmt.format(
                        qty=qty, item=trade.name(),
                        eacost=trade.costCr,
                        ttlcost=trade.costCr*qty,
                        longestName=longestNameLen,
                        age=age,
                )
                hopTonnes += qty
            text += hopFmt.format(station=decorateStation(route[i]), purchases=purchases)
            if jumpsFmt and self.jumps[i]:
                jumps = ' -> '.join([ jump.name() for jump in self.jumps[i] ])
                text += jumpsFmt.format(
                        jumps=jumps,
                        gain=hopGainCr,
                        tongain=hopGainCr / hopTonnes,
                        credits=credits + gainCr + hopGainCr
                )
            if dockFmt:
                stn = route[i+1]
                stnName = stn.name()
                text += dockFmt.format(
                        station=decorateStation(stn),
                        gain=hopGainCr,
                        tongain=hopGainCr / hopTonnes,
                        credits=credits + gainCr + hopGainCr
                )

            gainCr += hopGainCr

        text += footer or ""
        text += endFmt.format(
                        station=decorateStation(route[-1]),
                        gain=gainCr,
                        credits=credits + gainCr
                        )

        return text


    def summary(self):
        """
            Returns a string giving a short summary of this route.
        """

        credits, hops, jumps = self.startCr, self.hops, self.jumps
        ttlGainCr = sum([hop[1] for hop in hops])
        numJumps = sum([
                len(hopJumps)-1
                for hopJumps in jumps
                if hopJumps     # don't include in-system hops
                ])
        return (
            "Start CR: {start:10n}\n"
            "Hops    : {hops:10n}\n"
            "Jumps   : {jumps:10n}\n"
            "Gain CR : {gain:10n}\n"
            "Gain/Hop: {hopgain:10n}\n"
            "Final CR: {final:10n}\n" . format(
                    start=credits,
                    hops=len(hops),
                    jumps=numJumps,
                    gain=ttlGainCr,
                    hopgain=ttlGainCr / len(hops),
                    final=credits + ttlGainCr
                )
            )


class TradeCalc(object):
    """
        Container for accessing trade calculations with common properties.
    """

    def __init__(self, tdb, tdenv, fit=None):
        self.tdb = tdb
        self.tdenv = tdenv
        self.defaultFit = fit or self.fastFit

        db = self.tdb.getDB()

        selling = self.stationsSelling = defaultdict(list)
        buying = self.stationsBuying = defaultdict(list)
        stnByID = self.tdb.stationByID

        lastStnID, stn = 0, None
        sellCount, buyCount = 0, 0
        avoidItemIDs = set([ item.ID for item in tdenv.avoidItems ])
        tdenv.DEBUG1("TradeCalc loading StationSelling values")
        cur = db.execute("""
                SELECT  station_id, item_id, price, units, level,
                        strftime('%s', modified)
                  FROM  StationSelling
        """)
        now = int(time.time())
        for stnID, itmID, cr, units, lev, timestamp in cur:
            if itmID not in avoidItemIDs:
                if stnID != lastStnID:
                    stn = selling[stnID]
                    lastStnID = stnID
                ageS = now - int(timestamp)
                stn.append([itmID, cr, units, lev, ageS])
                sellCount += 1
        tdenv.DEBUG0("Loaded {} selling values".format(sellCount))

        lastStnID, stn = 0, None
        tdenv.DEBUG1("TradeCalc loading StationBuying values")
        cur = db.execute("""
                SELECT  station_id, item_id, price, units, level,
                        strftime('%s', modified)
                  FROM  StationBuying
        """)
        now = int(time.time())
        for stnID, itmID, cr, units, lev, timestamp in cur:
            if itmID not in avoidItemIDs:
                if stnID != lastStnID:
                    stn = buying[stnID]
                    lastStnID = stnID
                ageS = now - int(timestamp)
                stn.append([itmID, cr, units, lev, ageS])
                buyCount += 1
        tdenv.DEBUG0("Loaded {} buying values".format(buyCount))


    def bruteForceFit(self, items, credits, capacity, maxUnits):
        """
            Brute-force generation of all possible combinations of items. This is provided
            to make it easy to validate the results of future variants or optimizations of
            the fit algorithm.
        """
        def _fitCombos(offset, cr, cap):
            if offset >= len(items):
                return emptyLoad
            # yield items below us too
            bestLoad = _fitCombos(offset + 1, cr, cap)
            item = items[offset]
            itemCost = item.costCr
            maxQty = min(maxUnits, cap, cr // itemCost)

            # Adjust for age for "M"/"H" items with low units.
            if item.stock < maxQty and item.stock > 0:  # -1 = unknown
                maxQty = min(maxQty, item.stock)

            if maxQty > 0:
                itemGain = item.gainCr
                for qty in range(maxQty):
                    load = TradeLoad([(item, maxQty)], itemGain * maxQty, itemCost * maxQty, maxQty)
                    subLoad = _fitCombos(offset + 1, cr - load.costCr, cap - load.units)
                    combGain = load.gainCr + subLoad.gainCr
                    if combGain < bestLoad.gainCr:
                        continue
                    combCost, combWeight = load.costCr + subLoad.costCr, load.units + subLoad.units
                    if combGain == bestLoad.gainCr:
                        if combWeight > bestLoad.units:
                            continue
                        if combWeight == bestLoad.units:
                            if combCost >= bestLoad.costCr:
                                continue
                    bestLoad = TradeLoad(
                                    load.items + subLoad.items,
                                    load.gainCr + subLoad.gainCr,
                                    load.costCr + subLoad.costCr,
                                    load.units + subLoad.units
                                )
            return bestLoad

        bestLoad = _fitCombos(0, credits, capacity)
        return bestLoad


    def fastFit(self, items, credits, capacity, maxUnits):
        """
            Best load calculator using a recursive knapsack-like
            algorithm to find multiple loads and return the best.
        """

        def _fitCombos(offset, cr, cap):
            """
                Starting from offset, consider a scenario where we
                would purchase the maximum number of each item
                given the cr/cap limitations. Then, assuming that
                load, solve for the remaining cr+cap from the next
                value of offset.

                The "best fit" is not always the most profitable,
                so we yield all the results and leave the caller
                to determine which is actually most profitable.
            """

            # Note: both
            #  for (itemNo, item) in enumerate(items[offset:]):
            # and
            #  for itemNo in range(offset, len(items)):
            #      item = items[itemNo]
            # seemed significantly slower than this approach.
            for item in items[offset:]:
                itemCostCr = item.costCr
                maxQty = min(maxUnits, cap, cr // itemCostCr)

                # Adjust for age for "M"/"H" items with low units.
                if item.stock < maxQty and item.stock > 0:  # -1 = unknown
                    maxQty = min(maxQty, item.stock)

                if maxQty > 0:
                    loadItems = [(item, maxQty)]
                    loadCostCr = maxQty * itemCostCr
                    loadGainCr = maxQty * item.gainCr
                    bestGainCr = -1
                    crLeft, capLeft = cr - loadCostCr, cap - maxQty
                    if crLeft > 0 and capLeft > 0:
                        # Solve for the remaining credits and capacity with what
                        # is left in items after the item we just checked.
                        for subLoad in _fitCombos(offset + 1, crLeft, capLeft):
                            if subLoad.gainCr > 0 and subLoad.gainCr >= bestGainCr:
                                yield TradeLoad(
                                            subLoad.items + loadItems,
                                            subLoad.gainCr + loadGainCr,
                                            subLoad.costCr + loadCostCr,
                                            subLoad.units + maxQty
                                        )
                                bestGainCr = subLoad.gainCr
                    # If there were no good additions, yield what we have.
                    if bestGainCr < 0:
                        yield TradeLoad(loadItems, loadGainCr, loadCostCr, maxQty)
                offset += 1

        bestLoad = emptyLoad
        for result in _fitCombos(0, credits, capacity):
            if not bestLoad or \
                    (result.gainCr > bestLoad.gainCr or \
                        (result.gainCr == bestLoad.gainCr and \
                            (result.units < bestLoad.units or \
                                (result.units == bestLoad.units and \
                                    result.costCr < bestLoad.costCr)))):
                bestLoad = result

        return bestLoad


    def getBestTrade(self, src, dst, credits=None, fitFunction=None):
        """
            Find the most profitable trade between stations src and dst.
            If avoidItems is populated, the items in it will not be considered for trading.
            'fitFunction' lets you specify a function to use for performing the fit.
        """
        tdenv = self.tdenv
        if credits is None:
            credits = getattr(tdenv, 'credits', 0) or 0
            credits -= (getattr(tdenv, 'insurance', 0) or 0)
        capacity = tdenv.capacity
        tdenv.DEBUG0("{}/{} -> {}/{} with {:n}cr",
                src.system.dbname, src.dbname,
                dst.system.dbname, dst.dbname,
                credits)

        if not capacity:
            raise ValueError("zero capacity")
        maxUnits = getattr(tdenv, 'limit') or capacity

        try:
            items = src.tradingWith[dst]
        except KeyError:
            items = None
        if not items:
            raise ValueError("%s does not trade with %s" % (src.name(), dst.name()))

        if tdenv.maxAge:
            # convert from days to seconds
            cutoffSeconds = tdenv.maxAge * (24 * 60 * 60)
            items = [ item for item in items
                        if max(item.srcAge, item.dstAge) < cutoffSeconds
            ]

        # Remove any items with less gain (value) than the cheapest item, or that are outside our budget.
        # This should reduce the search domain for the majority of cases, especially low-end searches.
        if items:
            if max(items, key=lambda item: item.costCr).costCr > credits:
                items = [
                        item for item in items
                        if item.costCr <= credits
                ]

        # Make sure there's still something to trade.
        if not items:
            return emptyLoad

        # Short-circuit: Items are sorted from highest to lowest gain. So if we can fill up with the first
        # item in the list, we don't need to try any other combinations.
        # NOTE: The payoff for this comes from higher-end searches that would normally be more expensive,
        # at the cost of a slight hitch in lower-end searches.
        firstItem = items[0]
        if maxUnits >= capacity and firstItem.costCr * capacity <= credits:
            if firstItem.stock < 0 or firstItem.stock >= maxUnits:
                return TradeLoad([(items[0], capacity)],
                            capacity * firstItem.gainCr,
                            capacity * firstItem.costCr,
                            capacity
                        )

        # Go ahead and find the best combination out of what's left.
        fitFunction = fitFunction or self.defaultFit
        return fitFunction(items, credits, capacity, maxUnits)


    def _getTrades(self, srcStation, srcSelling, dstStation):
        try:
            dstBuying = self.stationsBuying[dstStation.ID]
        except KeyError:
            srcStation.tradingWith[dstStation] = None
            return None

        itemIdx = self.tdb.itemByID
        trading = []
        for buy in dstBuying:
            buyItemID = buy[0]
            for sell in srcSelling:
                sellItemID = sell[0]
                if sellItemID == buyItemID:
                    buyCr, sellCr = buy[1], sell[1]
                    if sellCr < buyCr:
                        trading.append(Trade(
                                itemIdx[buyItemID],
                                buyItemID,
                                sellCr, buyCr - sellCr,
                                sell[2], sell[3],
                                buy[2], buy[3],
                                sell[4], buy[4],
                        ))
                    break # from srcSelling

        trading.sort(key=lambda trade: trade.gainCr, reverse=True)
        srcStation.tradingWith[dstStation] = trading

        return trading

    def getBestHops(self, routes, restrictTo=None):
        """
            Given a list of routes, try all available next hops from each
            route.

            Store the results by destination so that we pick the
            best route-to-point for each destination at each step.

            If we have two routes: A->B->D, A->C->D and A->B->D produces
            more profit, there's no point continuing the A->C->D path.
        """

        tdb = self.tdb
        tdenv = self.tdenv
        avoidItems = getattr(tdenv, 'avoidItems', [])
        avoidPlaces = getattr(tdenv, 'avoidPlaces', [])
        assert not restrictTo or isinstance(restrictTo, set)
        maxJumpsPer = tdenv.maxJumpsPer
        maxLyPer = tdenv.maxLyPer
        credits = tdenv.credits - getattr(tdenv, 'insurance', 0)

        bestToDest = {}
        safetyMargin = 1.0 - tdenv.margin
        unique = tdenv.unique

        # Penalty is expressed as percentage, reduce it to a multiplier
        if tdenv.lsPenalty:
            lsPenalty = tdenv.lsPenalty / 100
        else:
            lsPenalty = 0

        restrictStations = set()
        if restrictTo:
            for place in restrictStations:
                if isinstance(place, Station):
                    restrictStations.add(place)
                elif isinstance(place, System) and place.stations:
                    restrictStations += place.stations

        for route in routes:
            tdenv.DEBUG1("Route = {}", route.str())

            srcStation = route.route[-1]
            srcTradingWith = srcStation.tradingWith
            if srcStation.tradingWith is None:
                srcTradingWith = srcStation.tradingWith = dict()
            startCr = credits + int(route.gainCr * safetyMargin)
            routeJumps = len(route.jumps)

<<<<<<< HEAD
            for dest in tdb.getDestinations(
                                srcStation,
                                maxJumps=maxJumpsPer,
                                maxLyPer=maxLyPer,
                                avoidPlaces=avoidPlaces,
                                trading=True,
                                maxPadSize=tdenv.padSize,
                    ):
                dstSystem, dstStation = dest.system, dest.station
                dstLy = dest.distLy
                tdenv.DEBUG1("destSys {}, destStn {}, jumps {}, distLy {}",
                                dstSystem.dbname,
                                dstStation.dbname,
                                "->".join([jump.str() for jump in dest.via]),
                                dstLy)
                if restrictTo:
                    if not dstStation in restrictTo and not dstSystem in restrictTo:
                        tdenv.DEBUG3("{} doesn't match restrict {}",
                                        dstStation.name(), restrictTo)
                        continue
                if unique and dstStation in route.route:
                    tdenv.DEBUG3("{} is already in the list, not unique", dstStation.name())
                    continue
=======
            try:
                srcSelling = self.stationsSelling[srcStation.ID]
            except KeyError:
                if not srcSelling:
                    tdenv.DEBUG1("Nothing sold - next.")
                continue

            restricting = set(restrictStations)
            try:
                restricting.remove(srcStation)
            except KeyError:
                pass

            def considerStation(dstStation, dest):
                # Do we have something to trade?
                try:
                    trading = srcTradingWith[dstStation]
                except (TypeError, KeyError):
                    trading = self._getTrades(srcStation, srcSelling, dstStation)
                if not trading:
                    return
>>>>>>> 9c7bd601

                trade = self.getBestTrade(srcStation, dstStation, startCr)
                if not trade:
                    return

                # Calculate total K-lightseconds supercruise time.
                # This will amortize for the start/end stations
                score = trade.gainCr
                if lsPenalty:
                    # Only want 1dp
                    cruiseKls = int(dstStation.lsFromStar / 100) / 10
                    # Produce a curve that favors distances under 1kls
                    # positively, starts to penalize distances over 1k,
                    # and after 4kls starts to penalize aggresively
                    # http://goo.gl/Otj2XP
                    penalty = ((cruiseKls ** 2) - cruiseKls) / 3
                    penalty *= lsPenalty
                    score *= (1 - penalty)

                dstID = dstStation.ID
                try:
                    # See if there is already a candidate for this destination
                    (bestStn, bestRoute, bestTrade, bestJumps, bestLy, bestScore) = bestToDest[dstID]
                    # Check if it is a better option than we just produced
                    bestTradeScore = bestRoute.score + bestScore
                    newTradeScore = route.score + score
                    if bestTradeScore > newTradeScore:
                        return
                    if bestTradeScore == newTradeScore and bestLy <= dest.distLy:
                        return
                except KeyError:
                    # No existing candidate, we win by default
                    pass
                bestToDest[dstID] = [ dstStation, route, trade, dest.via, dest.distLy, score ]

            for dest in tdb.getDestinations(
                    srcStation,
                    maxJumps=maxJumpsPer,
                    maxLyPer=maxLyPer,
                    avoidPlaces=avoidPlaces,
                    ):
                dstStation = dest.station
                if dstStation is srcStation:
                    continue

                if unique and dstStation in route.route:
                    continue

                if tdenv.debug >= 1:
                    tdenv.DEBUG1("destSys {}, destStn {}, jumps {}, distLy {}",
                                    dstStation.system.dbname,
                                    dstStation.dbname,
                                    "->".join([jump.str() for jump in dest.via]),
                                    dest.distLy)

                if restricting:
                    if dstStation not in restricting:
                        continue

                considerStation(dstStation, dest)

                if restricting:
                    restricting.remove(dstStation)
                    if not restricting:
                        break

        result = []
        for (dst, route, trade, jumps, ly, score) in bestToDest.values():
            result.append(route.plus(dst, trade, jumps, score))

        return result
<|MERGE_RESOLUTION|>--- conflicted
+++ resolved
@@ -49,11 +49,7 @@
 ######################################################################
 # Stuff that passes for classes (but isn't)
 
-<<<<<<< HEAD
-from tradedb import System, Station, TradeDB
-=======
-from tradedb import System, Station, Trade
->>>>>>> 9c7bd601
+from tradedb import System, Station, Trade, TradeDB
 from collections import namedtuple
 
 class TradeLoad(namedtuple('TradeLoad', [
@@ -619,31 +615,6 @@
             startCr = credits + int(route.gainCr * safetyMargin)
             routeJumps = len(route.jumps)
 
-<<<<<<< HEAD
-            for dest in tdb.getDestinations(
-                                srcStation,
-                                maxJumps=maxJumpsPer,
-                                maxLyPer=maxLyPer,
-                                avoidPlaces=avoidPlaces,
-                                trading=True,
-                                maxPadSize=tdenv.padSize,
-                    ):
-                dstSystem, dstStation = dest.system, dest.station
-                dstLy = dest.distLy
-                tdenv.DEBUG1("destSys {}, destStn {}, jumps {}, distLy {}",
-                                dstSystem.dbname,
-                                dstStation.dbname,
-                                "->".join([jump.str() for jump in dest.via]),
-                                dstLy)
-                if restrictTo:
-                    if not dstStation in restrictTo and not dstSystem in restrictTo:
-                        tdenv.DEBUG3("{} doesn't match restrict {}",
-                                        dstStation.name(), restrictTo)
-                        continue
-                if unique and dstStation in route.route:
-                    tdenv.DEBUG3("{} is already in the list, not unique", dstStation.name())
-                    continue
-=======
             try:
                 srcSelling = self.stationsSelling[srcStation.ID]
             except KeyError:
@@ -665,7 +636,6 @@
                     trading = self._getTrades(srcStation, srcSelling, dstStation)
                 if not trading:
                     return
->>>>>>> 9c7bd601
 
                 trade = self.getBestTrade(srcStation, dstStation, startCr)
                 if not trade:
@@ -706,6 +676,7 @@
                     maxJumps=maxJumpsPer,
                     maxLyPer=maxLyPer,
                     avoidPlaces=avoidPlaces,
+                    maxPadSize=tdenv.padSize,
                     ):
                 dstStation = dest.station
                 if dstStation is srcStation:
