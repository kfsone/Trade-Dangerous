# Copyright (C) Oliver 'kfsone' Smith 2014 <oliver@kfs.org>:
#  You are free to use, redistribute, or even print and eat a copy of
#  this software so long as you include this copyright notice.
#  I guarantee there is at least one bug neither of us knew about.
#---------------------------------------------------------------------
# TradeDangerous :: Modules :: Database Module
#
#  Containers for describing the current TradeDangerous database
#  and loading it from the SQLite database cache.

######################################################################
# Imports

from __future__ import absolute_import, with_statement, print_function, division, unicode_literals

import re                   # Because irregular expressions are dull
import sys
from collections import namedtuple, defaultdict
import itertools
import math
from pathlib import Path

from tradeexcept import TradeException
from tradeenv import TradeEnv
import cache

import locale
locale.setlocale(locale.LC_ALL, '')

######################################################################
# Classes

class AmbiguityError(TradeException):
    """
        Raised when a search key could match multiple entities.
        Attributes:
            lookupType - description of what was being queried,
            searchKey  - the key given to the search routine,
            anyMatch - list of anyMatch
            key        - retrieve the display string for a candidate
    """
    def __init__(self, lookupType, searchKey, anyMatch, key=lambda item:item):
        self.lookupType = lookupType
        self.searchKey = searchKey
        self.anyMatch = anyMatch
        self.key = key


    def __str__(self):
        anyMatch, key = self.anyMatch, self.key
        if len(anyMatch) > 10:
            opportunities = ", ".join([
                        key(c) for c in anyMatch[:10]
                    ] + ["..."])
        else:
            opportunities = ", ".join([
                        key(c) for c in anyMatch[0:-1]
                    ])
            opportunities += " or " + key(anyMatch[-1])
        return '{} lookup: "{}" could match {}'.format(
                        self.lookupType, str(self.searchKey),
                        opportunities
                    )


class SystemNotStationError(TradeException):
    """
        Raised when a station lookup matched a System but
        could not be automatically reduced to a Station.
    """
    pass


######################################################################


class System(object):
    """
        Describes a star system, which may contain one or more Station objects,
        and lists which stars it has a direct connection to.
        Do not use _rangeCache directly, use TradeDB.genSystemsInRange.
    """
    __slots__ = ('ID', 'dbname', 'posX', 'posY', 'posZ', 'links', 'stations', '_rangeCache')

    class RangeCache(object):
        """
            Lazily populated cache of neighboring systems.
        """
        def __init__(self):
            self.systems = dict()
            self.probedLySq = 0.

    def __init__(self, ID, dbname, posX, posY, posZ):
        self.ID, self.dbname, self.posX, self.posY, self.posZ = ID, dbname, posX, posY, posZ
        self.links = {}
        self.stations = []
        self._rangeCache = None


    def name(self):
        return self.dbname.upper()


    def str(self):
        return self.dbname


    def __repr__(self):
        return "System(ID={}, dbname='{}', posX={}, posY={}, posZ={})".format(self.ID, re.escape(self.dbname), self.posX, self.posY, self.posZ)


######################################################################


class Destination(namedtuple('Destination', [
                    'system', 'station', 'via', 'distLy' ])):
    pass

class DestinationNode(namedtuple('DestinationNode', [
                    'system', 'via', 'distLy' ])):
    pass


class Station(object):
    """
        Describes a station within a given system along with what trade
        opportunities it presents.
    """
    __slots__ = ('ID', 'system', 'dbname', 'lsFromStar', 'tradingWith', 'itemCount')

    def __init__(self, ID, system, dbname, lsFromStar, itemCount):
        self.ID, self.system, self.dbname, self.lsFromStar, self.itemCount = ID, system, dbname, lsFromStar, itemCount
        self.tradingWith = None       # dict[tradingPartnerStation] -> [ available trades ]
        system.stations.append(self)


    def name(self):
        return '%s/%s' % (self.system.name(), self.dbname)


    def str(self):
        return self.dbname


    def __repr__(self):
        return "Station(ID={}, system='{}', dbname='{}', lsFromStar={})".format(self.ID, re.escape(self.system.dbname), re.escape(self.dbname), self.lsFromStar)


######################################################################


class Ship(namedtuple('Ship', [ 'ID', 'dbname', 'capacity', 'mass', 'driveRating', 'maxLyEmpty', 'maxLyFull', 'maxSpeed', 'boostSpeed', 'stations' ])):
    def name(self):
        return self.dbname


######################################################################


class Category(namedtuple('Category', [ 'ID', 'dbname', 'items' ])):
    """
        Items are organized into categories (Food, Drugs, Metals, etc).
        Category object describes a category's ID, name and list of items.
    """
    def name(self):
        return self.dbname.upper()


    def __str__(self):
        return self.dbname


######################################################################


class Item(object):
    """
        Describes a product that can be bought/sold in the game.

        Attributes:
            ID       -- Database ID.
            dbname   -- Name as it appears in-game and in the DB.
            category -- Reference to the category.
            fullname -- Combined category/dbname for lookups.
            altname  -- The internal name used by the game.
    """
    __slots__ = ('ID', 'dbname', 'category', 'fullname', 'altname')

    def __init__(self, ID, dbname, category, fullname, altname=None):
        self.ID, self.dbname, self.category, self.fullname, self.altname = ID, dbname, category, fullname, altname


    def name(self):
        return self.dbname


    def __str__(self):
        return '{}/{}'.format(self.category.name, self.dbname)


    def __repr__(self):
        return "Item(ID={}, dbname='{}', category={}, fullname='{}', altName={})".format(
                self.ID, re.escape(self.dbname), repr(self.category), re.escape(self.fullname),
                "'{}'".format(re.escape(self.altname) if self.altname else 'None')
            )


######################################################################


class Trade(namedtuple('Trade', [
            'item', 'itemID', 'costCr', 'gainCr', 'stock', 'stockLevel', 'demand', 'demandLevel', 'srcAge', 'dstAge'
        ])):
    """
        Describes what it would cost and how much you would gain
        when selling an item between two specific stations.
    """
    def name(self):
        return self.item.name()


    def str(self):
        return self.item.name()


    def __repr__(self):
        return "Trade(item={}, itemID={}, costCr={}, gainCr={})".format(self.item.name(), self.itemID, self.costCr, self.gainCr)


######################################################################


class TradeDB(object):
    """
        Encapsulation for the database layer.

        Attributes:
            dbPath              -   Path object describing the db location.
            dbFilename          -   str(dbPath)
            conn                -   The database connection.

        Methods:
            load                -   Reloads entire database. CAUTION: Destructive - Orphans existing records you reference.
            loadTrades          -   Reloads just the price data. CAUTION: Destructive - Orphans existing records.
            lookupSystem        -   Return a system matching "name" with ambiguity detection.
            lookupStation       -   Return a station matching "name" with ambiguity detection.
            lookupShip          -   Return a ship matching "name" with ambiguity detection.
            getTrades           -   Returns the list of Trade objects between two stations.

            query               -   Executes the specified SQL on the db and returns a cursor.
            fetch_all           -   Generator that yields all the rows retrieved by an sql cursor.

        Static methods:
            listSearch          -   Performs a partial-match search of a list for a value.
            normalizedStr       -   Normalizes a search index string.
    """

    # Translation map for normalizing strings
    normalizeTrans = str.maketrans(
            'abcdefghijklmnopqrstuvwxyz',
            'ABCDEFGHIJKLMNOPQRSTUVWXYZ',
            '[]()*+-.,{}:'
            )
    # The DB cache
    defaultDB = 'TradeDangerous.db'
    # File containing SQL to build the DB cache from
    defaultSQL = 'TradeDangerous.sql'
    # File containing text description of prices
    defaultPrices = 'TradeDangerous.prices'
    # array containing standard tables, csvfilename and tablename
    # WARNING: order is important because of dependencies!
    defaultTables = [
                      [ 'Added.csv', 'Added' ],
                      [ 'System.csv', 'System' ],
                      [ 'Station.csv', 'Station' ],
                      [ 'Ship.csv', 'Ship' ],
                      [ 'ShipVendor.csv', 'ShipVendor' ],
                      [ 'Upgrade.csv', 'Upgrade' ],
                      [ 'UpgradeVendor.csv', 'UpgradeVendor' ],
                      [ 'Category.csv', 'Category' ],
                      [ 'Item.csv', 'Item' ],
                      [ 'AltItemNames.csv', 'AltItemNames' ]
                    ]


    def __init__(self,
                    tdenv=None,
                    load=True,
                    buildLinks=False,
                    includeTrades=False,
                    debug=None,
                ):
<<<<<<< HEAD
        tdenv = tdenv or TradeEnv(debug=(debug or 0))
        dataPath = Path(tdenv.dataPath).resolve()
        self.tdenv = tdenv
        self.dbPath = dataPath / Path(tdenv.dbFilename or TradeDB.defaultDB)
        self.dbURI = str(self.dbPath)
        self.sqlPath = dataPath / Path(sqlFilename or TradeDB.defaultSQL)
        self.pricesPath = dataPath / Path(pricesFilename or TradeDB.defaultPrices)
        self.importTables = [(str(dataPath / Path(x[0])), x[1]) for x in TradeDB.defaultTables]
=======
>>>>>>> b61a797c
        self.conn = None
        self.cur = None
        self.numLinks = None
        self.tradingCount = None

        self.tdenv = tdenv = tdenv or TradeEnv(debug=(debug or 0))

        self.dbPath = Path(tdenv.dbFilename or TradeDB.defaultDB)
        self.sqlPath = Path(tdenv.sqlFilename or TradeDB.defaultSQL)
        self.pricesPath = Path(tdenv.pricesFilename or TradeDB.defaultPrices)
        self.importTables = TradeDB.defaultTables

        self.dbFilename = str(self.dbPath)
        self.sqlFilename = str(self.sqlPath)
        self.pricesFilename = str(self.pricesPath)

        if load:
            self.reloadCache()
            self.load(maxSystemLinkLy=tdenv.maxSystemLinkLy,
                    buildLinks=buildLinks,
                    includeTrades=includeTrades,
                    )


    ############################################################
    # Access to the underlying database.

    def getDB(self):
        if self.conn: return self.conn
        try:
            self.tdenv.DEBUG1("Connecting to DB")
            import sqlite3
            conn = sqlite3.connect(self.dbFilename)
            conn.execute("PRAGMA foreign_keys=ON")
            return conn
        except ImportError as e:
            print("ERROR: You don't appear to have the Python sqlite3 module installed. Impressive. No, wait, the other one: crazy.")
            raise e


    def query(self, *args):
        """ Perform an SQL query on the DB and return the cursor. """
        conn = self.getDB()
        cur = conn.cursor()
        cur.execute(*args)
        return cur


    # following the convention of how fetch_all is written in python modules.
    def fetch_all(self, *args):
        """ Perform an SQL query on the DB and iterate across the rows. """
        for row in self.query(*args):
            yield row


    def reloadCache(self):
        """
            Checks if the .sql, .prices or *.csv files are newer than the cache.
        """

        if self.dbPath.exists():
            dbFileStamp = self.dbPath.stat().st_mtime

            paths = [ self.sqlPath ]
            paths += [ Path(f) for (f, _) in self.importTables ]

            changedPaths = [
                    [path, path.stat().st_mtime]
                        for path in paths
                        if path.exists() and
                            path.stat().st_mtime > dbFileStamp
                    ]

            if not changedPaths:
                # Do we need to reload the .prices file?
                if not self.pricesPath.exists():
                    self.tdenv.DEBUG1("No .prices file to load")
                    return

                pricesStamp = self.pricesPath.stat().st_mtime
                if pricesStamp <= dbFileStamp:
                    self.tdenv.DEBUG1("DB Cache is up to date.")
                    return

                self.tdenv.DEBUG0(".prices has changed: re-importing")
                cache.importDataFromFile(self, self.tdenv, self.pricesPath, reset=True)
                return

            self.tdenv.DEBUG0("Rebuilding DB Cache [{}]", str(changedPaths))
        else:
            self.tdenv.DEBUG0("Building DB Cache")

        cache.buildCache(self, self.tdenv)


    ############################################################
    # Star system data.


    def systems(self):
        """ Iterate through the list of systems. """
        yield from self.systemByID.values()


    def _loadSystems(self):
        """
            Initial load the (raw) list of systems.
            If you have previously loaded Systems, this will orphan the old System objects.
        """
        stmt = """
                SELECT system_id, name, pos_x, pos_y, pos_z
                  FROM System
            """
        self.cur.execute(stmt)
        systemByID, systemByName = {}, {}
        for (ID, name, posX, posY, posZ) in self.cur:
            sys = systemByID[ID] = systemByName[name] = System(ID, name, posX, posY, posZ)

        self.systemByID, self.systemByName = systemByID, systemByName
        self.tdenv.DEBUG1("Loaded {:n} Systems", len(systemByID))


    def buildLinks(self):
        """
            Populate the list of reachable systems for every star system.

            Not every system can reach every other, and we use the longest jump
            that can be made by a ship to limit how many connections we consider
            to be "links".
        """

        assert not self.numLinks

        self.tdenv.DEBUG1("Building trade links")

        stmt = """
                    SELECT DISTINCT lhs_system_id, rhs_system_id, dist
                      FROM StationLink
                     WHERE dist <= {} AND lhs_system_id != rhs_system_id
                     ORDER BY lhs_system_id
                 """.format(self.maxSystemLinkLy)
        self.cur.execute(stmt)
        systemByID = self.systemByID
        lastLhsID, lhsLinks = None, None
        self.numLinks = 0
        for lhsID, rhsID, dist in self.cur:
            if lhsID != lastLhsID:
                lhsLinks = systemByID[lhsID].links
                lastLhsID = lhsID
            lhsLinks[systemByID[rhsID]] = dist
            self.numLinks += 1

        self.numLinks /= 2

        self.tdenv.DEBUG1("Number of links between systems: {:n}", self.numLinks)

        if self.tdenv.debug:
            self._validate()


    def lookupSystem(self, key):
        """
            Look up a System object by it's name.
        """
        if isinstance(key, System):
            return key
        if isinstance(key, Station):
            return key.system

        return TradeDB.listSearch("System", key, self.systems(), key=lambda system: system.dbname)


    def lookupSystemRelaxed(self, key):
        """
            Lookup a System object by it's name or by the name of any of it's stations.
        """
        try:
            place = self.lookupPlace(key)
            if isinstance(place, Station):
                return place.system
            else:
                return place
        except AmbiguityError as e:
            # See if the ambiguity resolves down to a single system.
            for candidate in e.anyMatch:
                if isinstance(candidate, Station):
                    systems.add(candidate.system)
                else:
                    systems.add(candidate)
            if len(systems) == 1:
                return systems[0]
            # Nope, genuine ambiguity
            raise


    def genSystemsInRange(self, system, ly, includeSelf=False):
        """
            Generator for systems within ly range of system using a
            lazily-populated, per-system cache.
            Note: Returned distances are squared
        """

        place = self.lookupPlace(system)
        system = place.system if isinstance(system, Station) else place

        # Yield what we already have
        if includeSelf:
            yield system, 0.

        cache = system._rangeCache
        if not cache:
            cache = system._rangeCache = System.RangeCache()
        cachedSystems = cache.systems
        lySq = ly * ly
        for sys, distSq in cachedSystems.items():
            if distSq <= lySq:
                yield sys, distSq

        probedLySq = cache.probedLySq
        if lySq <= probedLySq:
            return

        sysX, sysY, sysZ = system.posX, system.posY, system.posZ
        for candidate in self.systemByID.values():
            distSq = (candidate.posX - sysX) ** 2
            if distSq <= lySq:
                distSq += ((candidate.posY - sysY) ** 2) + ((candidate.posZ - sysZ) ** 2)
                if distSq <= lySq and distSq > probedLySq:
                    cachedSystems[candidate] = distSq
                    yield candidate, distSq

        cache.probedLySq = lySq


    ############################################################
    # Station data.

    def stations(self):
        """ Iterate through the list of stations. """
        yield from self.stationByID.values()


    def _loadStations(self):
        """
            Populate the Station list.
            Station constructor automatically adds itself to the System object.
            If you have previously loaded Stations, this will orphan the old objects.
        """
        stmt = """
                SELECT  station_id, system_id, name, ls_from_star,
                        (SELECT COUNT(*)
                            FROM StationItem
                            WHERE station_id = Station.station_id) AS itemCount
                  FROM  Station
            """
        self.cur.execute(stmt)
        stationByID = {}
        systemByID = self.systemByID
        for (ID, systemID, name, lsFromStar, itemCount) in self.cur:
            station = Station(ID, systemByID[systemID], name, lsFromStar, itemCount)
            stationByID[ID] = station

        self.stationByID = stationByID
        self.tdenv.DEBUG1("Loaded {:n} Stations", len(stationByID))


    def lookupPlace(self, name):
        """
            Lookup the station/system specified by 'name' which can be the
            name of a System or Station or it can be "System/Station" when
            the user needs to disambiguate a station. In this case, both
            system and station can be partial matches.

            The system tries to allow partial matches as well as matches
            which omit whitespaces. In order to do this and still support
            the massive namespace of Stars and Systems, we rank the
            matches so that exact matches win, and only inferior close
            matches are looked at if no exacts are found.

            Legal annotations:
                system
                station
                @system    [explicitly a system name]
                /station   [explicitly a station name]
                system/station
                @system/station
        """
        if isinstance(name, System) or isinstance(name, Station):
            return name

        slashPos = name.find('/')
        nameOff = 1 if name.startswith('@') else 0
        if slashPos > nameOff:
            # Slash indicates it's, e.g., AULIN/ENTERPRISE
            sysName, stnName = name[nameOff:slashPos], name[slashPos+1:]
        elif slashPos == nameOff:
            sysName, stnName = None, name[nameOff+1:]
        elif nameOff:
            # It's explicitly a station
            sysName, stnName = name[nameOff:], None
        else:
            # It could be either, use the name for both.
            sysName = stnName = name[nameOff:]

        exactMatch = []
        closeMatch = []
        wordMatch = []
        anyMatch = []

        def lookup(name, candidates):
            """ Search candidates for the given name """

            normTrans = TradeDB.normalizeTrans
            trimTrans = str.maketrans('', '', ' \'')

            nameNorm = name.translate(normTrans)
            nameTrimmed = nameNorm.translate(trimTrans)

            nameLen = len(name)
            nameNormLen = len(nameNorm)
            nameTrimmedLen = len(nameTrimmed)

            for place in candidates:
                placeName = place.dbname
                placeNameNorm = placeName.translate(normTrans)
                placeNameNormLen = len(placeNameNorm)

                if nameTrimmedLen > placeNameNormLen:
                    # The needle is bigger than this haystack.
                    continue

                # If the lengths match, do a direct comparison.
                if len(placeName) == nameLen:
                    if placeNameNorm == nameNorm:
                        exactMatch.append(place)
                    continue
                if placeNameNormLen == nameNormLen:
                    if placeNameNorm == nameNorm:
                        closeMatch.append(place)
                    continue

                if nameNormLen < placeNameNormLen:
                    subPos = placeNameNorm.find(nameNorm)
                    if subPos == 0:
                        if placeNameNorm[nameNormLen] == ' ':
                            # first word
                            wordMatch.append(place)
                        else:
                            anyMatch.append(place)
                        continue
                    elif subPos > 0:
                        if placeNameNorm[subPos] == ' ' and \
                                placeNameNorm[subPos + nameNormLen] == ' ':
                            wordMatch.append(place)
                        else:
                            anyMatch.append(place)
                        continue

                if not placeNameNorm.startswith(nameNorm[0]):
                    # Optimization: check if the first letters
                    # match before we attempt
                    continue

                # Lets drop whitespace and remaining punctuation...
                placeNameTrimmed = placeNameNorm.translate(trimTrans)
                placeNameTrimmedLen = len(placeNameTrimmed)
                if placeNameTrimmedLen == placeNameNormLen:
                    # No change
                    continue

                # A match here is not exact but still fairly interesting
                if len(placeNameTrimmed) == nameTrimmedLen:
                    if placeNameTrimmed == nameTrimmed:
                        closeMatch.append(place)
                    continue
                if placeNameTrimmed.find(nameTrimmed) >= 0:
                    anyMatch.append(place)

        if sysName:
            lookup(sysName, self.systemByID.values())
        if stnName:
            # Are we considering the name as a station?
            # (we don't if they type, e,g '@aulin')
            # compare against nameOff to allow '@/station'
            if slashPos > nameOff + 1:
                # "sys/station"; the user should have specified a system
                # name and we should be able to narrow down which
                # stations we compare against. Check first if there are
                # any matches.
                stationCandidates = []
                for sys in itertools.chain(
                        exactMatch, closeMatch, wordMatch, anyMatch
                        ):
                    stationCandidates += sys.stations
                # Clear out the candidate lists
                exactMatch = []
                closeMatch = []
                wordMatch = []
                anyMatch = []
            else:
                # Consider against all station names
                stationCandidates = self.stationByID.values()
            lookup(stnName, stationCandidates)

        # consult the match sets in ranking order for a single
        # match, which denotes a win at that tier. For example,
        # if there is one exact match, we don't care how many
        # close matches there were.
        for matchSet in exactMatch, closeMatch, wordMatch, anyMatch:
            if len(matchSet) == 1:
                return matchSet[0]

        # Nothing matched
        if not any([exactMatch, closeMatch, wordMatch, anyMatch]):
            raise TradeException("Unrecognized place: {}".format(name))
    
        # More than one match
        raise AmbiguityError(
                    'System/Station', name,
                    exactMatch + closeMatch + wordMatch + anyMatch,
                    key=lambda place: place.name())


    def lookupStation(self, name, system=None):
        """
            Look up a Station object by it's name or system.
        """
        if isinstance(name, Station):
            return name
        if isinstance(name, System):
            # If they provide a system and it only has one station, return that.
            if len(name.stations) != 1:
                raise SystemNotStationError("System '%s' has %d stations, please specify a station instead." % (name.str(), len(name.stations)))
            return name.stations[0]

        if system:
            system = self.lookupSystem(system)
            return TradeDB.listSearch("Station", name, system.stations, key=lambda system: system.dbname)

        stationID, station, systemID, system = None, None, None, None
        try:
            system = TradeDB.listSearch("System", name, self.systemByID.values(), key=lambda system: system.dbname)
        except LookupError:
            pass
        try:
            station = TradeDB.listSearch("Station", name, self.stationByID.values(), key=lambda station: station.dbname)
        except LookupError:
            pass
        # If neither matched, we have a lookup error.
        if not (station or system):
            raise LookupError("'%s' did not match any station or system." % (name))

        # If we matched both a station and a system, make sure they resovle to the
        # the same station otherwise we have an ambiguity. Some stations have the
        # same name as their star system (Aulin/Aulin Enterprise)
        if system and station and system != station.system:
            raise AmbiguityError('Station', name, [ system.name(), station.name() ])

        if station:
            return station

        # If we only matched a system name, ensure that it's a single station system
        # otherwise they need to specify a station name.
        if len(system.stations) != 1:
            raise SystemNotStationError("System '%s' has %d stations, please specify a station instead." % (system.name(), len(system.stations)))
        return system.stations[0]


    def getDestinations(self,
            origin,
            maxJumps=None,
            maxLyPer=None,
            avoidPlaces=None,
            trading=False):
        """
            Gets a list of the Station destinations that can be reached
            from this Station within the specified constraints.
            Limits to stations we are trading with if trading is True.
        """

        assert isinstance(origin, Station)

        if trading:
            if not origin.tradingWith:
                return []
            tradingWith = origin.tradingWith

        if maxJumps is None:
            maxJumps = sys.maxsize
        maxLyPer = maxLyPer or self.maxSystemLinkLy
        if avoidPlaces is None:
            avoidPlaces = []

        # The open list is the list of nodes we should consider next for
        # potential destinations.
        # The path list is a list of the destinations we've found and the
        # shortest path to them. It doubles as the "closed list".
        # The closed list is the list of nodes we've already been to (so
        # that we don't create loops A->B->C->A->B->C->...)

        origSys = origin.system
        openList = [ DestinationNode(origSys, [origSys], 0) ]
        # I don't want to have to consult both the pathList
        # AND the avoid list every time I'm considering a
        # station, so copy the avoid list into the pathList
        # with a negative distance so I can ignore them again
        # when I scrape the pathList.
        # Don't copy stations because those only affect our
        # termination points, and not the systems we can
        # pass through en-route.
        pathList = { system.ID: DestinationNode(system, None, -1.0)
                        for system in avoidPlaces
                        if isinstance(system, System) }

        # As long as the open list is not empty, keep iterating.
        jumps = 0
        while openList and jumps < maxJumps:
            # Expand the search domain by one jump; grab the list of
            # nodes that are this many hops out and then clear the list.
            ring, openList = openList, []
            # All of the destinations we are about to consider will
            # either be on the closed list or they will be +1 jump away.
            jumps += 1

            for node in ring:
                gsir = self.genSystemsInRange(node.system, maxLyPer, False)
                for (destSys, destDist) in gsir:
                    dist = node.distLy + math.sqrt(destDist)
                    # If we already have a shorter path, do nothing
                    try:
                        prevDist = pathList[destSys.ID].distLy
                    except KeyError:
                        pass
                    else:
                        if dist >= prevDist:
                            continue
                    # Add to the path list
                    destNode = DestinationNode(destSys, node.via + [destSys], dist)
                    pathList[destSys.ID] = destNode
                    # Add to the open list but also include node to the via
                    # list so that it serves as the via list for all next-hops.
                    openList.append(destNode)

        destStations = []
        # always include the local stations, unless the user has indicated they are
        # avoiding this system. E.g. if you're in Chango but you've specified you
        # want to avoid Chango...
        if origSys not in avoidPlaces:
            for station in origSys.stations:
                if (trading and station not in tradingWith):
                    continue
                if station not in avoidPlaces:
                    destStations.append(Destination(origSys, station, [], 0.0))

        # We have a system-to-system path list, now we
        # need stations to terminate at.
        for node in pathList.values():
            # negative values are avoidances
            if node.distLy < 0.0:
                continue
            for station in node.system.stations:
                if (trading and station not in tradingWith):
                    continue
                if station in avoidPlaces:
                    continue
                destStations.append(
                            Destination(node.system,
                                    station,
                                    node.via,
                                    node.distLy)
                        )

        return destStations


    ############################################################
    # Ship data.

    def ships(self):
        """ Iterate through the list of ships. """
        yield from self.shipByID.values()


    def _loadShips(self):
        """
            Populate the Ship list.
            If you have previously loaded Ships, this will orphan the old objects.
        """
        stmt = """
                SELECT ship_id, name, capacity, mass, drive_rating, max_ly_empty, max_ly_full, max_speed, boost_speed
                  FROM Ship
            """
        self.cur.execute(stmt)
        self.shipByID = { row[0]: Ship(*row, stations=[]) for row in self.cur }

        self.tdenv.DEBUG1("Loaded {} Ships", len(self.shipByID))


    def lookupShip(self, name):
        """
            Look up a ship by name
        """
        return TradeDB.listSearch("Ship", name, self.shipByID.values(), key=lambda ship: ship.dbname)


    ############################################################
    # Item data.

    def categories(self):
        """
            Iterate through the list of categories. key = category name, value = list of items.
        """
        yield from self.categoryByID.items()


    def _loadCategories(self):
        """
            Populate the list of item categories.
            If you have previously loaded Categories, this will orphan the old objects.
        """
        stmt = """
                SELECT category_id, name
                  FROM Category
            """
        self.categoryByID = { ID: Category(ID, name, []) for (ID, name) in self.cur.execute(stmt) }

        self.tdenv.DEBUG1("Loaded {} Categories", len(self.categoryByID))


    def lookupCategory(self, name):
        """
            Look up a category by name
        """
        return TradeDB.listSearch("Category", name, self.categoryByID.values(), key=lambda cat: cat.dbname)


    def items(self):
        """ Iterate through the list of items. """
        yield from self.itemByID.values()


    # TODO: Provide CATEGORIES so that you can do an item lookup.
    def _loadItems(self):
        """
            Populate the Item list.
            If you have previously loaded Items, this will orphan the old objects.
        """
        stmt = """
                SELECT item_id, name, category_id
                  FROM Item
            """
        itemByID, itemByName = {}, {}
        for (ID, name, categoryID) in self.cur.execute(stmt):
            category = self.categoryByID[categoryID]
            item = Item(ID, name, category, '{}/{}'.format(category.dbname, name), None)
            itemByID[ID] = item
            itemByName[name] = item
            category.items.append(item)

        # Some items have different actual names than display names.
        # Load the aliases.
        stmt = """
                SELECT alt_name, item_id
                  FROM AltItemNames
            """
        aliases = 0
        for (altName, itemID) in self.cur.execute(stmt):
            assert altName not in itemByName
            aliases += 1
            item = itemByID[itemID]
            item.altname = altName
            itemByName[altName] = item
            self.tdenv.DEBUG1("'{}' alias for #{} '{}'", altName, itemID, item.fullname)

        self.itemByID = itemByID
        self.itemByName = itemByName

        self.tdenv.DEBUG1("Loaded {:n} Items, {:n} AltItemNames",
                                len(self.itemByID), aliases)


    def lookupItem(self, name):
        """
            Look up an Item by name using "CATEGORY/Item"
        """
        return TradeDB.listSearch("Item", name, self.itemByName.items(), key=lambda kvTup: kvTup[0], val=lambda kvTup: kvTup[1])


    ############################################################
    # Price data.

    def loadTrades(self):
        """
            Populate the "Trades" table for stations.

            A trade is a connection between two stations where the SRC station

            Ignore items that have a ui_order of 0 (my way of indicating the item is
            either unavailable or black market).

            NOTE: Trades MUST be loaded such that they are populated into the
            lists in descending order of profit (highest profit first)
        """

        if self.numLinks is None:
            self.buildLinks()

        self.tdenv.DEBUG1("Loading universal trade data")

        # NOTE: Overconsumption.
        # We currently fetch ALL possible trades with no regard for reachability;
        # as the database grows this will become problematic and we should switch
        # to some form of lazy load - that is, given a star, load all potential
        # trades it has within a given ly range (based on a multiple of max-ly and
        # max jumps).
        stmt = """
                SELECT  *
                  FROM  vProfits
                 ORDER  BY src_station_id, dst_station_id, gain DESC
                """
        self.cur.execute(stmt)
        stations, items = self.stationByID, self.itemByID
        self.tradingCount = 0

        prevSrcStnID, prevDstStnID = None, None
        srcStn, dstStn = None, None
        tradingWith = None

        for (itemID, srcStnID, dstStnID, srcPriceCr, profit, stock, stockLevel, demand, demandLevel, srcAge, dstAge) in self.cur:
            if srcStnID != prevSrcStnID:
                srcStn, prevSrcStnID, prevDstStnID = stations[srcStnID], srcStnID, None
                assert srcStn.tradingWith is None
                srcStn.tradingWith = {}
            if dstStnID != prevDstStnID:
                dstStn, prevDstStnID = stations[dstStnID], dstStnID
                tradingWith = srcStn.tradingWith[dstStn] = []
                self.tradingCount += 1
            tradingWith.append(Trade(items[itemID], itemID, srcPriceCr, profit, stock, stockLevel, demand, demandLevel, srcAge, dstAge))


    def loadStationTrades(self, fromStationIDs):
        """
            Loads all profitable trades that could be made
            from the specified list of stations. Does not
            take reachability into account.
        """

        if not fromStationIDs:
            return

        assert isinstance(fromStationIDs, list)
        assert isinstance(fromStationIDs[0], int)

        self.tdenv.DEBUG1("Loading trades for {}".format(str(fromStationIDs)))

        stmt = """
                SELECT  *
                  FROM  vProfits
                 WHERE  src_station_id IN ({})
                 ORDER  BY src_station_id, dst_station_id, gain DESC
                """.format(','.join(str(ID) for ID in fromStationIDs))
        self.cur.execute(stmt)
        stations, items = self.stationByID, self.itemByID

        prevSrcStnID, prevDstStnID = None, None
        srcStn, dstStn = None, None
        tradingWith = None
        if self.tradingCount is None:
            self.tradingCount = 0

        for (itemID, srcStnID, dstStnID, srcPriceCr, profit, stock, stockLevel, demand, demandLevel, srcAge, dstAge) in self.cur:
            if srcStnID != prevSrcStnID:
                srcStn, prevSrcStnID, prevDstStnID = stations[srcStnID], srcStnID, None
                assert srcStn.tradingWith is None
                srcStn.tradingWith = {}
            if dstStnID != prevDstStnID:
                dstStn, prevDstStnID = stations[dstStnID], dstStnID
                tradingWith = srcStn.tradingWith[dstStn] = []
                self.tradingCount += 1
            tradingWith.append(Trade(items[itemID], itemID, srcPriceCr, profit, stock, stockLevel, demand, demandLevel, srcAge, dstAge))


    def getTrades(self, src, dst):
        """ Returns a list of the Trade objects between src and dst. """

        # I could write this more compactly, but it makes errors less readable.
        srcStn = self.lookupStation(src)
        dstStn = self.lookupStation(dst)
        return srcStn.tradingWith[dstStn]


    def load(self, maxSystemLinkLy=None, buildLinks=True, includeTrades=True):
        """
            Populate/re-populate this instance of TradeDB with data.
            WARNING: This will orphan existing records you have
            taken references to:
                tdb.load()
                x = tdb.lookupStation("Aulin")
                tdb.load() # x now points to an orphan Aulin
        """

        self.tdenv.DEBUG1("Loading data")

        self.conn = conn = self.getDB()
        self.cur = conn.cursor()

        # Load raw tables. Stations will be linked to systems, but nothing else.
        # TODO: Make station -> system link a post-load action.
        self._loadSystems()
        self._loadStations()
        self._loadShips()
        self._loadCategories()
        self._loadItems()

        systems, stations, ships, items = self.systemByID, self.stationByID, self.shipByID, self.itemByID

        # Calculate the maximum distance anyone can jump so we can constrain
        # the maximum "link" between any two stars.
        if not maxSystemLinkLy:
            longestJumper = max(ships.values(), key=lambda ship: ship.maxLyEmpty)
            self.maxSystemLinkLy = longestJumper.maxLyEmpty
        else:
            self.maxSystemLinkLy = maxSystemLinkLy
        self.tdenv.DEBUG2("Max ship jump distance: {} @ {:.02f}",
                                longestJumper.name(), self.maxSystemLinkLy)

        if buildLinks:
            self.buildLinks()

        if includeTrades:
            self.loadTrades()


    def _validate(self):
        # Check that things correctly reference themselves.
        # Check that system links are bi-directional
        for (name, sys) in self.systemByName.items():
            if not sys.links:
                self.tdenv.DEBUG2("NOTE: System '%s' has no links" % name)
            if sys in sys.links:
                raise ValueError("System %s has a link to itself!" % name)
            if name in sys.links:
                raise ValueError("System %s's name occurs in sys.links" % name)
            for link in sys.links:
                if sys not in link.links:
                    raise ValueError("System %s does not have a reciprocal link in %s's links" % (name, link.str()))


    ############################################################
    # General purpose static methods.

    @staticmethod
    def listSearch(listType, lookup, values, key=lambda item: item, val=lambda item: item):
        """
            Searches [values] for 'lookup' for least-ambiguous matches,
            return the matching value as stored in [values].
            If [values] contains "bread", "water", "biscuits and "It",
            searching "ea" will return "bread", "WaT" will return "water"
            and "i" will return "biscuits". Searching for "a" will raise
            an AmbiguityError because "a" matches "bread" and "water", but
            searching for "it" will return "It" because it provides an
            exact match of a key.
        """

        class ListSearchMatch(namedtuple('Match', [ 'key', 'value' ])):
            pass

        normTrans = TradeDB.normalizeTrans
        needle = lookup.translate(normTrans)
        partialMatch, wordMatch = [], []
        # make a regex to match whole words
        wordRe = re.compile(r'\b{}\b'.format(lookup), re.IGNORECASE)
        # describe a match
        for entry in values:
            entryKey = key(entry)
            normVal = entryKey.translate(normTrans)
            if normVal.find(needle) > -1:
                # If this is an exact match, ignore ambiguities.
                if len(normVal) == len(needle):
                    return val(entry)
                match = ListSearchMatch(entryKey, val(entry))
                if wordRe.match(entryKey):
                    wordMatch.append(match)
                else:
                    partialMatch.append(match)
        # Whole word matches trump partial matches
        if wordMatch:
            if len(wordMatch) > 1:
                raise AmbiguityError(listType, lookup, wordMatch, key=lambda item: item.key)
            return wordMatch[0].value
        # Fuzzy matches
        if partialMatch:
            if len(partialMatch) > 1:
                raise AmbiguityError(listType, lookup, partialMatch, key=lambda item: item.key)
            return partialMatch[0].value
        # No matches
        raise LookupError("Error: '%s' doesn't match any %s" % (lookup, listType))


    @staticmethod
    def normalizedStr(text):
        """
            Returns a case folded, sanitized version of 'str' suitable for
            performing simple and partial matches against. Removes various
            punctuation characters that don't contribute to name uniqueness.
            NOTE: No-longer removes whitespaces or apostrophes.
        """
        return text.translate(TradeDB.normalizeTrans)
<|MERGE_RESOLUTION|>--- conflicted
+++ resolved
@@ -290,28 +290,18 @@
                     includeTrades=False,
                     debug=None,
                 ):
-<<<<<<< HEAD
-        tdenv = tdenv or TradeEnv(debug=(debug or 0))
-        dataPath = Path(tdenv.dataPath).resolve()
-        self.tdenv = tdenv
-        self.dbPath = dataPath / Path(tdenv.dbFilename or TradeDB.defaultDB)
-        self.dbURI = str(self.dbPath)
-        self.sqlPath = dataPath / Path(sqlFilename or TradeDB.defaultSQL)
-        self.pricesPath = dataPath / Path(pricesFilename or TradeDB.defaultPrices)
-        self.importTables = [(str(dataPath / Path(x[0])), x[1]) for x in TradeDB.defaultTables]
-=======
->>>>>>> b61a797c
         self.conn = None
         self.cur = None
         self.numLinks = None
         self.tradingCount = None
 
-        self.tdenv = tdenv = tdenv or TradeEnv(debug=(debug or 0))
-
-        self.dbPath = Path(tdenv.dbFilename or TradeDB.defaultDB)
-        self.sqlPath = Path(tdenv.sqlFilename or TradeDB.defaultSQL)
-        self.pricesPath = Path(tdenv.pricesFilename or TradeDB.defaultPrices)
-        self.importTables = TradeDB.defaultTables
+        self.tdenv = tdenv or TradeEnv(debug=(debug or 0))
+
+        dataDir = Path(tdenv.dataDir).resolve()
+        self.dbPath = dataDir / Path(tdenv.dbFilename or TradeDB.defaultDB)
+        self.sqlPath = dataDir / Path(tdenv.sqlFilename or TradeDB.defaultSQL)
+        self.pricesPath = dataDir / Path(tdenv.pricesFilename or TradeDB.defaultPrices)
+        self.importTables = [(str(dataDir / Path(x[0])), x[1]) for x in TradeDB.defaultTables]
 
         self.dbFilename = str(self.dbPath)
         self.sqlFilename = str(self.sqlPath)
